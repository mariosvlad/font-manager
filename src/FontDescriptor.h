--- conflicted
+++ resolved
@@ -112,16 +112,6 @@
   Local<Object> toJSObject() {
     Nan::EscapableHandleScope scope;
     Local<Object> res = Nan::New<Object>();
-<<<<<<< HEAD
-    Nan::Set(res, Nan::New<String>("path").ToLocalChecked(), Nan::New<String>(path).ToLocalChecked());
-    Nan::Set(res, Nan::New<String>("postscriptName").ToLocalChecked(), Nan::New<String>(postscriptName).ToLocalChecked());
-    Nan::Set(res, Nan::New<String>("family").ToLocalChecked(), Nan::New<String>(family).ToLocalChecked());
-    Nan::Set(res, Nan::New<String>("style").ToLocalChecked(), Nan::New<String>(style).ToLocalChecked());
-    Nan::Set(res, Nan::New<String>("weight").ToLocalChecked(), Nan::New<Number>(weight));
-    Nan::Set(res, Nan::New<String>("width").ToLocalChecked(), Nan::New<Number>(width));
-    Nan::Set(res, Nan::New<String>("italic").ToLocalChecked(), Nan::New<v8::Boolean>(italic));
-    Nan::Set(res, Nan::New<String>("monospace").ToLocalChecked(), Nan::New<v8::Boolean>(monospace));
-=======
     if (path) {
       Nan::Set(res, Nan::New("path").ToLocalChecked(), Nan::New<String>(path).ToLocalChecked());
     }
@@ -142,7 +132,6 @@
     Nan::Set(res, Nan::New("width").ToLocalChecked(), Nan::New<Number>(width));
     Nan::Set(res, Nan::New("italic").ToLocalChecked(), Nan::New<v8::Boolean>(italic));
     Nan::Set(res, Nan::New("monospace").ToLocalChecked(), Nan::New<v8::Boolean>(monospace));
->>>>>>> a00d25e5
     return scope.Escape(res);
   }
 
@@ -158,12 +147,6 @@
 
   char *getString(Local<Object> obj, const char *name) {
     Nan::HandleScope scope;
-<<<<<<< HEAD
-    MaybeLocal<Value> value = Nan::Get(obj, Nan::New<String>(name).ToLocalChecked());
-
-    if (!value.IsEmpty() && value.ToLocalChecked()->IsString()) {
-      return copyString(*Nan::Utf8String(value.ToLocalChecked()));
-=======
     Nan::MaybeLocal<v8::Value> maybeValue = Nan::Get(obj, Nan::New(name).ToLocalChecked());
 
     if (maybeValue.IsEmpty()) {
@@ -173,7 +156,6 @@
     v8::Local<v8::Value> value = maybeValue.ToLocalChecked();
     if (value->IsString()) {
       return copyString(*Nan::Utf8String(Nan::To<v8::String>(value).ToLocalChecked()));
->>>>>>> a00d25e5
     }
 
     return NULL;
@@ -181,12 +163,6 @@
 
   int getNumber(Local<Object> obj, const char *name) {
     Nan::HandleScope scope;
-<<<<<<< HEAD
-    MaybeLocal<Value> value = Nan::Get(obj, Nan::New<String>(name).ToLocalChecked());
-
-    if (!value.IsEmpty() && value.ToLocalChecked()->IsNumber()) {
-      return value.ToLocalChecked()->Int32Value(Nan::GetCurrentContext()).FromJust();
-=======
     Nan::MaybeLocal<v8::Value> maybeValue = Nan::Get(obj, Nan::New(name).ToLocalChecked());
 
     if (maybeValue.IsEmpty()) {
@@ -196,7 +172,6 @@
     v8::Local<v8::Value> value = maybeValue.ToLocalChecked();
     if (value->IsNumber()) {
       return Nan::To<int>(value).FromJust();
->>>>>>> a00d25e5
     }
 
     return 0;
@@ -204,13 +179,6 @@
 
   bool getBool(Local<Object> obj, const char *name) {
     Nan::HandleScope scope;
-<<<<<<< HEAD
-    v8::Isolate *isolate = v8::Isolate::GetCurrent();
-    MaybeLocal<Value> value = Nan::Get(obj, Nan::New<String>(name).ToLocalChecked());
-
-    if (!value.IsEmpty() && value.ToLocalChecked()->IsBoolean()) {
-      return value.ToLocalChecked()->BooleanValue(isolate);
-=======
     Nan::MaybeLocal<v8::Value> maybeValue = Nan::Get(obj, Nan::New(name).ToLocalChecked());
 
     if (maybeValue.IsEmpty()) {
@@ -220,7 +188,6 @@
     v8::Local<v8::Value> value = maybeValue.ToLocalChecked();
     if (value->IsBoolean()) {
       return Nan::To<bool>(value).FromJust();
->>>>>>> a00d25e5
     }
 
     return false;
